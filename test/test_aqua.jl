# This file is a part of LegendDSP.jl, licensed under the MIT License (MIT).

import Test
import Aqua
import LegendDSP

Test.@testset "Aqua tests" begin
    Aqua.test_all(
        LegendDSP,
<<<<<<< HEAD
        ambiguities = false        
=======
        ambiguities = false
>>>>>>> e4547054
    )
end # testset<|MERGE_RESOLUTION|>--- conflicted
+++ resolved
@@ -7,10 +7,6 @@
 Test.@testset "Aqua tests" begin
     Aqua.test_all(
         LegendDSP,
-<<<<<<< HEAD
-        ambiguities = false        
-=======
         ambiguities = false
->>>>>>> e4547054
     )
 end # testset